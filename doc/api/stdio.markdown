# console

<<<<<<< HEAD
=======
    Stability: 4 - API Frozen

>>>>>>> 5ca5ec33
* {Object}

<!--type=global-->

For printing to stdout and stderr.  Similar to the console object functions
provided by most web browsers, here the output is sent to stdout or stderr.


## console.log()

Prints to stdout with newline. This function can take multiple arguments in a
`printf()`-like way. Example:

    console.log('count: %d', count);

If formatting elements are not found in the first string then `util.inspect`
is used on each argument.
See [util.format()](util.html#util.format) for more information.

## console.info()

Same as `console.log`.

## console.warn()
## console.error()

Same as `console.log` but prints to stderr.

## console.dir(obj)

Uses `util.inspect` on `obj` and prints resulting string to stderr.

## console.time(label)

Mark a time.


## console.timeEnd(label)

Finish timer, record output. Example

    console.time('100-elements');
    for (var i = 0; i < 100; i++) {
      ;
    }
    console.timeEnd('100-elements');


## console.trace()

Print a stack trace to stderr of the current position.

## console.assert()

Same as `assert.ok()`.
<|MERGE_RESOLUTION|>--- conflicted
+++ resolved
@@ -1,10 +1,7 @@
 # console
 
-<<<<<<< HEAD
-=======
     Stability: 4 - API Frozen
 
->>>>>>> 5ca5ec33
 * {Object}
 
 <!--type=global-->
